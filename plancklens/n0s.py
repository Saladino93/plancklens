"""This module provides convenience functions to calculate curved-sky responses and reconstruction noise curve for lensing or other estimators
    In plancklens a QE is often described by a short string.
    For example 'ptt' stands for lensing (or lensing gradient mode) from temperature x temperature.
    Anisotropy source keys are a one-letter string including
        'p' (lensing gradient)
        'x' (lensing curl)
        's' (point sources)
        'f' (modulation field)
        'a' (polarization rotation)
    Typical keys include then:
        'ptt', 'xtt', 'stt', 'ftt' for the corresponding QEs from temperature only
        'p_p', 'x_p', 'f_p', 'a_p' for the corresponding QEs from polarization only (combining EE EB and BB if relevant)
        'p', 'x', 'f', 'a', 'f' ... for the MV (or GMV) combination
        'p_eb', ... for the EB estimator (this is the symmetrized version  ('peb' + 'pbe') / 2  so that E and B appear each once on the gradient and inverse-variance filtered leg)
    Bias-hardening can be included by inserting '_bh_'.
        E.g. 'ptt_bh_s' is the lensing TT QE bias-hardened against point source contamination using the 'stt' estimator
    Responses method takes as input the QE weights (typically the lensed CMB spectra) and the filtering cls ('fals')
    which describes the filtering applied to the maps (the :math:`(C + N)^{-1}` operation)
    *get_N0_iter* calculates an estimate of the N0s for iterative lensing estimator beyond the QE
"""

import os
import healpy as hp
import numpy as np
import plancklens
from plancklens import utils, qresp, nhl
from copy import deepcopy


def get_N0(beam_fwhm=1.4, nlev_t: float or np.ndarray = 5., nlev_p: np.array = None, lmax_CMB: dict or int = 3000,
           lmin_CMB=100, lmax_out=None,
<<<<<<< HEAD
           cls_len: dict or None = None, cls_weight: dict or None = None,
           joint_TP=True, ksource='p',
           wfleg_Tcut=None):
=======
           cls_len: dict or None = None,
           cls_weight: dict or None = None,
           cls_sky: dict or None = None,
           joint_TP=True, ksource='p'):
>>>>>>> d4002515
    r"""Example function to calculates reconstruction noise levels for a bunch of quadratic estimators


        Args:
            beam_fwhm: beam fwhm in arcmin, assuming gaussian shape.
            nlev_t: T white noise level in uK-arcmin (an array of size lmax_CMB can be passed for scale-dependent noise level)
            nlev_p: P white noise level in uK-arcmin (defaults to root(2) nlevt, if None) (can also be a (non-white) array of shape (lmax_CMB), or with either polarization or E and B noise separately, in which case the array is of shape (2,lmax_CMB)), and E noise expected at first
            lmax_CMB: max. CMB multipole used in the QE (use a dict with 't' 'e' 'b' keys instead of int to set different CMB lmaxes)
            lmin_CMB: min. CMB multipole used in the QE
            lmax_out: max lensing 'L' multipole calculated
            cls_len: CMB spectra entering the sky response to the anisotropy
                     (defaults to FFP10 lensed CMB spectra, in general should be the lensed gradient spectra)
            cls_sky: actual spectra of the measured CMB (without noise); defaults to cls_lens
            cls_weight: CMB spectra entering the QE weights (defaults to FFP10 lensed CMB spectra; optimally, gradient spectra)
            joint_TP: if True include calculation of the N0s for the GMV estimator (incl. joint T and P filtering)
            ksource: anisotropy source to consider (defaults to 'p', lensing)
            wfleg_Tcut: high-l cut on the T gradient leg if set


        Returns:
            N0s array for the lensing gradient and curl modes for  the T-only, P-onl and (G)MV estimators


        Prompted by AL
    """
    if nlev_p is None:
        nlev_p = nlev_t * np.sqrt(2)
    if not isinstance(lmax_CMB, dict):
        lmaxs_CMB = {s: lmax_CMB for s in ['t', 'e', 'b']}
    else:
        lmaxs_CMB = lmax_CMB
        print("Seeing CMB lmax's:")
        for s in lmaxs_CMB.keys():
            print(s + ': ' + str(lmaxs_CMB[s]))

    # If nlev_p is arraylike
    if isinstance(nlev_p, (np.ndarray, list)):
        if isinstance(nlev_p, list):
            nlev_p = np.array(nlev_p)

        # e = b (scale-dependent) (catching shape=(1,lmax) and shape=(1,2))
        if nlev_p.shape[0] == 1:
            nlev_e = nlev_p[0]
            nlev_b = nlev_p[0]
        # e =/= b (scale-dependent) (catching shape=(2,lmax) and shape=(2,2))
        elif nlev_p.shape[0] == 2:
            nlev_e = nlev_p[0]
            nlev_b = nlev_p[1]
        # e = b scale-dependent noise (catching shape=lmax and shape=1)
        else:
            nlev_e = nlev_p
            nlev_b = nlev_p

    # If nlev_p is single number
    elif isinstance(nlev_p, (float, int, np.float, np.int)):
        nlev_e = nlev_p
        nlev_b = nlev_p
    else:
        print("Not sure about the datatype of your nlev_p: {}".format(type(nlev_p)))

    lmax_ivf = np.max(list(lmaxs_CMB.values()))
    if isinstance(lmin_CMB, dict):
        lmins_ivf = lmin_CMB
        print("Seeing lmin's:")
        for s in lmins_ivf.keys():
            print(s + ': ' + str(lmins_ivf[s]))
    else:
        lmins_ivf = {s: max(lmin_CMB, 1) for s in ['t', 'e', 'b']}

    lmax_qlm = lmax_out or lmax_ivf
    cls_path = os.path.join(os.path.dirname(os.path.abspath(plancklens.__file__)), 'data', 'cls')
    cls_len = cls_len or utils.camb_clfile(os.path.join(cls_path, 'FFP10_wdipole_lensedCls.dat'))
    cls_weight = cls_weight or utils.camb_clfile(os.path.join(cls_path, 'FFP10_wdipole_lensedCls.dat'))
    cls_sky = cls_sky or cls_len

    # We consider here TT, Pol-only and the GMV comb if joint_TP is set
    qe_keys = [ksource + 'tt', ksource + '_p']
    if not joint_TP:
        qe_keys.append(ksource)

    # Simple noise model. Can feed here something more fancy if desired
    transf = hp.gauss_beam(beam_fwhm / 60. / 180. * np.pi, lmax=lmax_ivf)
    Noise_L_T = (nlev_t / 60. / 180. * np.pi) ** 2 / transf ** 2
    Noise_L_E = (nlev_e / 60. / 180. * np.pi) ** 2 / transf ** 2
    Noise_L_B = (nlev_b / 60. / 180. * np.pi) ** 2 / transf ** 2

    cls_dat = {}
    cls_filter = {}
    for cls, source in ((cls_dat, cls_sky), (cls_filter, cls_len)):
        # Data power spectra
        cls.update({
            'tt': (source['tt'][:lmax_ivf + 1] + Noise_L_T),
            'ee': (source['ee'][:lmax_ivf + 1] + Noise_L_E),
            'bb': (source['bb'][:lmax_ivf + 1] + Noise_L_B),
            'te': np.copy(source['te'][:lmax_ivf + 1])})

        for s in cls.keys():
            cls[s][min(lmaxs_CMB[s[0]], lmaxs_CMB[s[1]]) + 1:] *= 0.
            cls[s][:max(lmins_ivf[s[0]], lmins_ivf[s[1]])] *= 0.

    # (C+N)^{-1} filter spectra
    # For independent T and P filtering, this is really just 1/ (C+ N), diagonal in T, E, B space
    fal_sepTP = {spec: utils.cli(cls_filter[spec]) for spec in ['tt', 'ee', 'bb']}
    # Spectra of the inverse-variance filtered maps
    # In general cls_ivfs = fal * dat_cls * fal^t, with a matrix product in T, E, B space
    cls_ivfs_sepTP = utils.cls_dot([fal_sepTP, cls_dat, fal_sepTP], ret_dict=True)



    # For joint TP filtering, fals is matrix inverse
    fal_jtTP = utils.cl_inverse(cls_filter)
    # When cls_dat = fals, then the filtered map spectra cls_ivfs is the same as fals. 
    # However, if the data spectra do not match the filter, this becomes:
    cls_ivfs_jtTP = utils.cls_dot([fal_jtTP, cls_dat, fal_jtTP], ret_dict=True)
    if wfleg_Tcut is not None and wfleg_Tcut < lmaxs_CMB['t']: # Applying high-l cut on T Wiener-filtered leg
        fal_sepTP_b = deepcopy(fal_sepTP)
        fal_sepTP_b['tt'][wfleg_Tcut + 1:] *= 0
        cls_temp = deepcopy(cls_dat)
        for k in cls_temp:
            if 't' in k:
                cls_temp[k][wfleg_Tcut+1:] *= 0

        fal_jtTP_b = utils.cl_inverse(cls_temp)
        cls_ivfs_sepTP_ab = utils.cls_dot([fal_sepTP, cls_dat, fal_sepTP_b], ret_dict=True)
        cls_ivfs_sepTP_ba = utils.cls_dot([fal_sepTP_b, cls_dat, fal_sepTP], ret_dict=True)
        cls_ivfs_sepTP_bb = utils.cls_dot([fal_sepTP_b, cls_dat, fal_sepTP_b], ret_dict=True)
        cls_ivfs_jtTP_ab = utils.cls_dot([fal_jtTP, cls_dat, fal_jtTP_b], ret_dict=True)
        cls_ivfs_jtTP_ba = utils.cls_dot([fal_jtTP_b, cls_dat, fal_jtTP], ret_dict=True)
        cls_ivfs_jtTP_bb = utils.cls_dot([fal_jtTP_b, cls_dat, fal_jtTP_b], ret_dict=True)

    else:
        fal_sepTP_b, fal_jtTP_b = fal_sepTP, fal_jtTP
        cls_ivfs_sepTP_ab, cls_ivfs_jtTP_ab = cls_ivfs_sepTP, cls_ivfs_jtTP
        cls_ivfs_sepTP_ba, cls_ivfs_jtTP_ba = cls_ivfs_sepTP, cls_ivfs_jtTP
        cls_ivfs_sepTP_bb, cls_ivfs_jtTP_bb = cls_ivfs_sepTP, cls_ivfs_jtTP

    for cls in [fal_sepTP, fal_jtTP, fal_sepTP_b, fal_jtTP_b,
                cls_ivfs_sepTP, cls_ivfs_jtTP,
                cls_ivfs_sepTP_ab, cls_ivfs_jtTP_ab,
                cls_ivfs_sepTP_ba, cls_ivfs_jtTP_ba,
                cls_ivfs_sepTP_bb, cls_ivfs_jtTP_bb]:
        for cl_key, cl_val in cls.items():
            cls[cl_key][:max(1, lmins_ivf[cl_key[0]], lmins_ivf[cl_key[1]])] *= 0.

    N0s = {}
    N0_curls = {}
    for qe_key in qe_keys:
        # This calculates the unormalized QE gradient (G), curl (C) variances and covariances:
        # (GC and CG is zero for most estimators)
        NG, NC, NGC, NCG = nhl.get_nhl(qe_key, qe_key, cls_weight, cls_ivfs_sepTP, lmax_ivf, lmax_ivf,
                                       lmax_out=lmax_qlm, cls_ivfs_ab=cls_ivfs_sepTP_ab, cls_ivfs_bb=cls_ivfs_sepTP_bb, cls_ivfs_ba=cls_ivfs_sepTP_ba)
        # Calculation of the G to G, C to C, G to C and C to G QE responses (again, cross-terms are typically zero)
        RG, RC, RGC, RCG = qresp.get_response(qe_key, lmax_ivf, ksource, cls_weight, cls_len, fal_sepTP,
                                              lmax_qlm=lmax_qlm, fal_leg2=fal_sepTP_b)

        # Gradient and curl noise terms
        N0s[qe_key] = utils.cli(RG ** 2) * NG
        N0_curls[qe_key] = utils.cli(RC ** 2) * NC

    if joint_TP:
        NG, NC, NGC, NCG = nhl.get_nhl(ksource, ksource, cls_weight, cls_ivfs_jtTP, lmax_ivf, lmax_ivf,
                                       lmax_out=lmax_qlm, cls_ivfs_ab=cls_ivfs_jtTP_ab, cls_ivfs_bb=cls_ivfs_jtTP_bb, cls_ivfs_ba=cls_ivfs_jtTP_ba)
        RG, RC, RGC, RCG = qresp.get_response(ksource, lmax_ivf, ksource, cls_weight, cls_len, fal_jtTP,
                                              lmax_qlm=lmax_qlm, fal_leg2=fal_jtTP_b)
        N0s[ksource] = utils.cli(RG ** 2) * NG
        N0_curls[ksource] = utils.cli(RC ** 2) * NC

    return N0s, N0_curls


def cls2dls(cls):
    """Turns cls dict. into camb cl array format"""
    keys = ['tt', 'ee', 'bb', 'te']
    lmax = np.max([len(cl) for cl in cls.values()]) - 1
    dls = np.zeros((lmax + 1, 4), dtype=float)
    refac = np.arange(lmax + 1) * np.arange(1, lmax + 2, dtype=float) / (2. * np.pi)
    for i, k in enumerate(keys):
        cl = cls.get(k, np.zeros(lmax + 1, dtype=float))
        sli = slice(0, min(len(cl), lmax + 1))
        dls[sli, i] = cl[sli] * refac[sli]
    cldd = np.copy(cls.get('pp', None))
    if cldd is not None:
        cldd *= np.arange(len(cldd)) ** 2 * np.arange(1, len(cldd) + 1, dtype=float) ** 2 / (2. * np.pi)
    return dls, cldd


def dls2cls(dls):
    """Inverse operation to cls2dls"""
    assert dls.shape[1] == 4
    lmax = dls.shape[0] - 1
    cls = {}
    refac = 2. * np.pi * utils.cli(np.arange(lmax + 1) * np.arange(1, lmax + 2, dtype=float))
    for i, k in enumerate(['tt', 'ee', 'bb', 'te']):
        cls[k] = dls[:, i] * refac
    return cls


def get_N0_iter(qe_key: str, nlev_t: float or np.ndarray, nlev_p: float or np.ndarray, beam_fwhm: float,
                cls_unl_fid: dict, lmin_cmb: int or dict, lmax_cmb: int or dict, itermax, cls_unl_dat=None,
                lmax_qlm=None, ret_delcls=False, datnoise_cls: dict or None = None, ret_curl=False,
                rho_sqd_ext: float or np.ndarray = 0, filter_E=False):
    r"""Iterative lensing-N0 estimate

        This calculates iteratively partially lensed spectra and lensing noise levels.
        At each iteration this takes out the resolved part of the lenses (ignoring N1) and recomputes a N0

        Args:
            qe_key: QE estimator key
            nlev_t: temperature noise level (in :math:`\mu `K-arcmin) (an array can be passed for scale-dependent noise level)
            nlev_p: polarisation noise level (in :math:`\mu `K-arcmin)(an array can be passed for scale-dependent noise level) can also be for E and B noise separately, in which case the array is of shape (2,lmax_CMB)), and E noise expected at first
            beam_fwhm: Gaussian beam full width half maximum in arcmin
            cls_unl_fid(dict): unlensed CMB power spectra
            lmin_cmb: minimal CMB multipole used in the QE
            lmax_cmb: maximal CMB multipole used in the QE
            itermax: number of iterations to perform
            lmax_qlm(optional): maximum lensing multipole to consider. Defaults to 2 lmax_ivf
            ret_delcls(optional): returns the partially delensed CMB cls as well if set
            datnoise_cls(optional): feeds in custom noise spectra to the data. The nlevs and beam only apply to the filtering in this case
            ret_curl(optional): also returns lensing curl N0s
            rho_sqd_ext (optional scalar or array): option cross-correlation coefficent squared of external tracer to use for partial delensing
            filter_E (optional): do linear delensing by substractng B estimate constructed by partial lensing of Wiener-filtered unlensed E
        Returns
            tuple of arrays of shape (itermax + 1, lmax_qlm + 1) with all iterated N0s. First entry is standard N0. See code below.


        Note:
            this requires camb python package for the lensed spectra calc.

     """
    assert qe_key in ['p_p', 'p', 'ptt'], qe_key
    try:
        from camb.correlations import lensed_cls
    except ImportError:
        assert 0, "could not import camb.correlations.lensed_cls"

    if isinstance(lmax_cmb, dict):
        lmaxs_ivf = lmax_cmb
        print("Seeing lmax's:")
        for s in lmaxs_ivf.keys():
            print(s + ': ' + str(lmaxs_ivf[s]))
    else:
        lmaxs_ivf = {s: lmax_cmb for s in ['t', 'e', 'b']}

    if isinstance(lmin_cmb, dict):
        lmins_ivf = lmin_cmb
        print("Seeing lmin's:")
        for s in lmins_ivf.keys():
            print(s + ': ' + str(lmins_ivf[s]))
    else:
        lmins_ivf = {s: max(lmin_cmb, 1) for s in ['t', 'e', 'b']}

    lmax_ivf = np.max(list(lmaxs_ivf.values()))
    if lmax_qlm is None:
        lmax_qlm = 2 * lmax_ivf
    lmax_qlm = min(lmax_qlm, 2 * lmax_ivf)
    transfi2 = utils.cli(hp.gauss_beam(beam_fwhm / 180. / 60. * np.pi, lmax=lmax_ivf)) ** 2
    llp2 = np.arange(lmax_qlm + 1, dtype=float) ** 2 * np.arange(1, lmax_qlm + 2, dtype=float) ** 2 / (2. * np.pi)

    # If nlev_p is arraylike
    if isinstance(nlev_p, (np.ndarray, list)):
        if isinstance(nlev_p, list):
            nlev_p = np.array(nlev_p)

        # e = b (scale-dependent) (catching shape=(1,lmax) and shape=(1,2))
        if nlev_p.shape[0] == 1:
            nlev_e = nlev_p[0]
            nlev_b = nlev_p[0]
        # e =/= b (scale-dependent) (catching shape=(2,lmax) and shape=(2,2))
        elif nlev_p.shape[0] == 2:
            nlev_e = nlev_p[0]
            nlev_b = nlev_p[1]
        # e = b (scale-dependent) noise (catching shape=lmax and shape=1)
        else:
            nlev_e = nlev_p
            nlev_b = nlev_p

    # If nlev_p is single number
    elif isinstance(nlev_p, (float, int, np.float, np.int)):
        nlev_e = nlev_p
        nlev_b = nlev_p
    else:
        print("Not sure about the datatype of your nlev_p: {}".format(type(nlev_p)))

    if not np.isscalar(rho_sqd_ext):
        rho_sqd_ext = rho_sqd_ext[:lmax_qlm + 1]

    if datnoise_cls is None:
        datnoise_cls = dict()
        if qe_key in ['ptt', 'p']:
            datnoise_cls['tt'] = (nlev_t * np.pi / 180. / 60.) ** 2 * transfi2
        if qe_key in ['p_p', 'p']:
            datnoise_cls['ee'] = (nlev_e * np.pi / 180. / 60.) ** 2 * transfi2
            datnoise_cls['bb'] = (nlev_b * np.pi / 180. / 60.) ** 2 * transfi2
    N0s_biased = []
    N0s_unbiased = []
    N0s_biased_cc = []
    N0s_unbiased_cc = []
    delcls_fid = []
    delcls_true = []

    N0_unbiased = np.inf
    dls_unl_fid, cldd_fid = cls2dls(cls_unl_fid)
    if cls_unl_dat is None:
        cls_unl_dat = cls_unl_fid

    if filter_E:
        cls_len_fid = dls2cls(lensed_cls(dls_unl_fid, cldd_fid))
        if cls_unl_dat is None:
            cls_len_true = cls_len_fid
        else:
            dls_unl_true, cldd_true = cls2dls(cls_unl_dat)
            cls_len_true = dls2cls(lensed_cls(dls_unl_true, cldd_true))
        cls_plen_true = cls_len_true
    for irr, it in utils.enumerate_progress(range(itermax + 1)):
        dls_unl_true, cldd_true = cls2dls(cls_unl_dat)
        dls_unl_fid, cldd_fid = cls2dls(cls_unl_fid)
        if it == 0:
            rho_sqd_phi = rho_sqd_ext
        else:
            # The cross-correlation coefficient is identical for the Rfid-biased QE or the rescaled one
            rho_sqd_phi = np.zeros(len(cldd_true))
            N0_now = llp2 * N0_unbiased[:lmax_qlm + 1]
            rho_sqd_phi[:lmax_qlm + 1] = ((1 - rho_sqd_ext) * cldd_true[:lmax_qlm + 1] + rho_sqd_ext * N0_now) * \
                                         utils.cli((1 - rho_sqd_ext) * cldd_true[:lmax_qlm + 1] + N0_now)

        if filter_E:
            assert qe_key in ['p_p']
            if it == 0:
                print('including imperfect knowledge of E in iterations')
            slic = slice(lmins_ivf['e'], lmaxs_ivf['e'] + 1)
            rho_sqd_E = np.zeros(len(dls_unl_true[:, 1]))
            rho_sqd_E[slic] = cls_unl_dat['ee'][slic] * utils.cli(cls_plen_true['ee'][slic] + datnoise_cls['ee'][slic])
            dls_unl_fid[:, 1] *= rho_sqd_E
            dls_unl_true[:, 1] *= rho_sqd_E
            cldd_fid *= rho_sqd_phi
            cldd_true *= rho_sqd_phi

            cls_plen_fid_delta = dls2cls(lensed_cls(dls_unl_fid, cldd_fid, delta_cls=True))
            cls_plen_true_delta = dls2cls(lensed_cls(dls_unl_true, cldd_true, delta_cls=True))
            cls_plen_fid = {ck: cls_len_fid[ck] - (cls_plen_fid_delta[ck]) for ck in cls_len_fid.keys()}
            cls_plen_true = {ck: cls_len_true[ck] - (cls_plen_true_delta[ck]) for ck in cls_len_true.keys()}
        else:
            cldd_true *= (1. - rho_sqd_phi)  # The true residual lensing spec.
            cldd_fid *= (1. - rho_sqd_phi)  # What I think the residual lensing spec is
            cls_plen_fid = dls2cls(lensed_cls(dls_unl_fid, cldd_fid))
            cls_plen_true = dls2cls(lensed_cls(dls_unl_true, cldd_true))

        cls_filt = cls_plen_fid
        cls_f = cls_plen_true
        fal = {}
        dat_delcls = {}
        if qe_key in ['ptt', 'p']:
            fal['tt'] = cls_filt['tt'][:lmax_ivf + 1] + (nlev_t * np.pi / 180. / 60.) ** 2 * transfi2
            dat_delcls['tt'] = cls_plen_true['tt'][:lmax_ivf + 1] + datnoise_cls['tt']
        if qe_key in ['p_p', 'p']:
            fal['ee'] = cls_filt['ee'][:lmax_ivf + 1] + (nlev_e * np.pi / 180. / 60.) ** 2 * transfi2
            fal['bb'] = cls_filt['bb'][:lmax_ivf + 1] + (nlev_b * np.pi / 180. / 60.) ** 2 * transfi2
            dat_delcls['ee'] = cls_plen_true['ee'][:lmax_ivf + 1] + datnoise_cls['ee']
            dat_delcls['bb'] = cls_plen_true['bb'][:lmax_ivf + 1] + datnoise_cls['bb']
        if qe_key in ['p']:
            fal['te'] = np.copy(cls_filt['te'][:lmax_ivf + 1])
            dat_delcls['te'] = np.copy(cls_plen_true['te'][:lmax_ivf + 1])
        for spec in fal.keys():
            fal[spec][min(lmaxs_ivf[spec[0]], lmaxs_ivf[spec[1]]) + 1:] *= 0
        for spec in dat_delcls.keys():
            dat_delcls[spec][min(lmaxs_ivf[spec[0]], lmaxs_ivf[spec[1]]) + 1:] *= 0

        fal = utils.cl_inverse(fal)
        for cl_key, cl_val in fal.items():
            fal[cl_key][:max(lmins_ivf[cl_key[0]], lmins_ivf[cl_key[1]])] *= 0.
        for cl_key, cl_val in dat_delcls.items():
            dat_delcls[cl_key][:max(lmins_ivf[cl_key[0]], lmins_ivf[cl_key[1]])] *= 0.
        cls_ivfs = utils.cls_dot([fal, dat_delcls, fal], ret_dict=True)
        cls_w = deepcopy(cls_plen_fid)
        for spec in cls_w.keys():  # in principle not necessary
            cls_w[spec][:max(lmins_ivf[spec[0]], lmins_ivf[spec[1]])] *= 0.
            cls_w[spec][min(lmaxs_ivf[spec[0]], lmaxs_ivf[spec[1]]) + 1:] *= 0

        n_gg, n_cc = nhl.get_nhl(qe_key, qe_key, cls_w, cls_ivfs, lmax_ivf, lmax_ivf, lmax_out=lmax_qlm)[0:2]
        r_gg_true, r_cc_true = qresp.get_response(qe_key, lmax_ivf, 'p', cls_w, cls_f, fal, lmax_qlm=lmax_qlm)[0:2]
        (r_gg_fid, r_cc_fid) = qresp.get_response(qe_key, lmax_ivf, 'p', cls_w, cls_w, fal, lmax_qlm=lmax_qlm)[
                               0:2] if cls_f is not cls_w else (r_gg_true, r_cc_true)
        N0_biased = n_gg * utils.cli(r_gg_fid ** 2)  # N0 of possibly biased (by Rtrue / Rfid) QE estimator
        N0_unbiased = n_gg * utils.cli(
            r_gg_true ** 2)  # N0 of QE estimator after rescaling by Rfid / Rtrue to make it unbiased
        N0_biased_cc = n_cc * utils.cli(r_cc_fid ** 2)  # N0 of possibly biased (by Rtrue / Rfid) QE estimator
        N0_unbiased_cc = n_cc * utils.cli(
            r_cc_true ** 2)  # N0 of QE estimator after rescaling by Rfid / Rtrue to make it unbiased

        N0s_biased.append(N0_biased)
        N0s_unbiased.append(N0_unbiased)
        N0s_biased_cc.append(N0_biased_cc)
        N0s_unbiased_cc.append(N0_unbiased_cc)

        cls_plen_true['pp'] = cldd_true * utils.cli(
            np.arange(len(cldd_true)) ** 2 * np.arange(1, len(cldd_true) + 1, dtype=float) ** 2 / (2. * np.pi))
        cls_plen_fid['pp'] = cldd_fid * utils.cli(
            np.arange(len(cldd_fid)) ** 2 * np.arange(1, len(cldd_fid) + 1, dtype=float) ** 2 / (2. * np.pi))

        delcls_fid.append(cls_plen_fid)
        delcls_true.append(cls_plen_true)
    if ret_curl:
        return (np.array(N0s_biased), np.array(N0s_unbiased), np.array(N0s_unbiased_cc),
                np.array(N0s_biased_cc)) if not ret_delcls else ((
            np.array(N0s_biased), np.array(N0s_unbiased), np.array(N0s_unbiased_cc), np.array(N0s_biased_cc),
            delcls_fid,
            delcls_true))
    else:
        return (np.array(N0s_biased), np.array(N0s_unbiased)) if not ret_delcls else (
            (np.array(N0s_biased), np.array(N0s_unbiased), delcls_fid, delcls_true))<|MERGE_RESOLUTION|>--- conflicted
+++ resolved
@@ -29,16 +29,10 @@
 
 def get_N0(beam_fwhm=1.4, nlev_t: float or np.ndarray = 5., nlev_p: np.array = None, lmax_CMB: dict or int = 3000,
            lmin_CMB=100, lmax_out=None,
-<<<<<<< HEAD
-           cls_len: dict or None = None, cls_weight: dict or None = None,
-           joint_TP=True, ksource='p',
-           wfleg_Tcut=None):
-=======
            cls_len: dict or None = None,
            cls_weight: dict or None = None,
            cls_sky: dict or None = None,
-           joint_TP=True, ksource='p'):
->>>>>>> d4002515
+           joint_TP=True, ksource='p',wfleg_Tcut=None):
     r"""Example function to calculates reconstruction noise levels for a bunch of quadratic estimators
 
 
@@ -150,7 +144,7 @@
 
     # For joint TP filtering, fals is matrix inverse
     fal_jtTP = utils.cl_inverse(cls_filter)
-    # When cls_dat = fals, then the filtered map spectra cls_ivfs is the same as fals. 
+    # When cls_dat = fals, then the filtered map spectra cls_ivfs is the same as fals.
     # However, if the data spectra do not match the filter, this becomes:
     cls_ivfs_jtTP = utils.cls_dot([fal_jtTP, cls_dat, fal_jtTP], ret_dict=True)
     if wfleg_Tcut is not None and wfleg_Tcut < lmaxs_CMB['t']: # Applying high-l cut on T Wiener-filtered leg
